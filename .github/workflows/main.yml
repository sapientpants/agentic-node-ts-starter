# =============================================================================
# WORKFLOW: Main Branch Release Pipeline
# PURPOSE: Automate version management, releases, and security scanning on main
# TRIGGERS: Push to main branch (merges, direct commits)
# OUTPUTS: GitHub release with artifacts, NPM package, Docker image
# =============================================================================

name: Main

on:
  push:
    branches: [main]

# Prevent concurrent runs on the same ref to avoid race conditions during releases
# cancel-in-progress: false ensures releases complete even if new commits arrive
concurrency:
  group: ${{ github.workflow }}-${{ github.ref }}
  cancel-in-progress: false

# SECURITY: Required permissions for release automation
# contents: write - Create releases and tags
# id-token: write - Generate SLSA attestations for supply chain security
# attestations: write - Attach attestations to artifacts
# security-events: write - Upload security scan results
# actions: read - Access workflow runs and artifacts
# packages: write - Push Docker images to GitHub Container Registry
permissions:
  contents: write
  id-token: write
  attestations: write
  security-events: write
  actions: read
  packages: write

jobs:
  # =============================================================================
  # VALIDATION PHASE
  # Runs all quality checks in parallel to ensure code meets standards
  # =============================================================================

  validate:
    # Reusable workflow handles: audit, typecheck, lint, format, tests
    # FAILS IF: Any check fails, tests don't meet 80% coverage threshold
    uses: ./.github/workflows/reusable-validate.yml
    secrets:
      SONAR_TOKEN: ${{ secrets.SONAR_TOKEN }}

  # =============================================================================
  # SECURITY SCANNING PHASE
  # Parallel security scans to identify vulnerabilities before release
  # =============================================================================

  # Scans TypeScript/JavaScript for common security issues (XSS, SQL injection, etc.)
  security:
    uses: ./.github/workflows/reusable-security.yml

  # =============================================================================
  # UNIFIED BUILD PHASE
  # Single build job that creates artifacts to be reused throughout the workflow
  # =============================================================================

  build:
    runs-on: ubuntu-latest
    outputs:
      artifact-name: dist-${{ github.sha }}
      changed: ${{ steps.version.outputs.changed }}
      version: ${{ steps.version.outputs.version }}
      tag_sha: ${{ steps.tag.outputs.sha }}
    steps:
      - name: Checkout code
        uses: actions/checkout@v4
        with:
          fetch-depth: 0
          token: ${{ secrets.RELEASE_TOKEN }}

      - name: Install pnpm
        uses: pnpm/action-setup@v4
        with:
          version: 10.17.0
          run_install: false
          standalone: true

      - name: Setup Node.js
        uses: actions/setup-node@v4
        with:
          node-version: 22
          cache: pnpm

      - name: Install dependencies
        run: pnpm install --frozen-lockfile

      - name: Version packages
        id: version
        env:
          GITHUB_TOKEN: ${{ secrets.GITHUB_TOKEN }}
        run: |
          # Custom script validates changesets and determines version
          # FAILS IF: feat/fix commits exist without changesets
          # Outputs: changed=true/false, version=X.Y.Z
          node .github/scripts/version-and-release.js

      - name: Commit version changes
        if: steps.version.outputs.changed == 'true'
        run: |
          # Configure git with GitHub Actions bot identity
          git config --local user.email "${{ github.actor_id }}+${{ github.actor }}@users.noreply.github.com"
          git config --local user.name "${{ github.actor }}"

          # Stage version-related changes
          git add package.json CHANGELOG.md .changeset

          # Commit with [skip actions] to prevent workflow recursion
          git commit -m "chore(release): v${{ steps.version.outputs.version }} [skip actions]"

          # Push changes to origin
          git push origin main

          echo "✅ Version changes committed and pushed"

      - name: Create and push tag
        # Create tag BEFORE building artifacts so they're associated with the tag
        id: tag
        if: steps.version.outputs.changed == 'true'
        env:
          GITHUB_TOKEN: ${{ secrets.GITHUB_TOKEN }}
        run: |
          VERSION="${{ steps.version.outputs.version }}"

          # Configure git
          git config --local user.email "${{ github.actor_id }}+${{ github.actor }}@users.noreply.github.com"
          git config --local user.name "${{ github.actor }}"

          # Create annotated tag
          git tag -a "v${VERSION}" -m "Release v${VERSION}"

          # Push tag to origin
          git push origin "v${VERSION}"

          # Get the tag SHA for artifact naming
          TAG_SHA=$(git rev-list -n 1 "v${VERSION}")
          echo "sha=${TAG_SHA}" >> $GITHUB_OUTPUT
          echo "📌 Tag SHA for artifacts: ${TAG_SHA}"

      - name: Build TypeScript
        if: steps.version.outputs.changed == 'true'
        run: |
          pnpm build
          echo "✅ Built TypeScript once for entire workflow"

      - name: Generate artifact manifest
        if: steps.version.outputs.changed == 'true'
        run: |
          # Create a manifest of what's been built
          cat > build-manifest.json <<EOF
          {
              "build_sha": "${{ github.sha }}",
              "build_time": "$(date -u +"%Y-%m-%dT%H:%M:%SZ")",
              "node_version": "$(node --version)",
              "pnpm_version": "$(pnpm --version)",
              "typescript_version": "$(pnpm list typescript --json | jq -r '.dependencies.typescript.version')",
              "files": $(find dist -type f -name "*.js" | jq -R . | jq -s .)
          }
          EOF
          echo "📋 Generated build manifest with $(find dist -type f -name "*.js" | wc -l) JavaScript files"

      - name: Upload build artifact
        if: steps.version.outputs.changed == 'true'
        uses: actions/upload-artifact@v4
        with:
          name: dist-${{ github.sha }}
          path: |
            dist/
            package.json
            pnpm-lock.yaml
            build-manifest.json
          retention-days: 1 # Only needed for this workflow run

  # =============================================================================
  # PREPARE RELEASE ASSETS PHASE
  # Centralized job for preparing all release artifacts (Docker, binaries, etc.)
  # =============================================================================

  docker:
    name: Build Docker Image
    needs: [validate, security, build]
    if: vars.ENABLE_DOCKER_RELEASE == 'true' && needs.build.outputs.changed == 'true'
    uses: ./.github/workflows/reusable-docker.yml
    with:
      platforms: 'linux/amd64,linux/arm64'
      save-artifact: true
      artifact-name: 'docker-image-${{ needs.build.outputs.version }}'
      image-name: 'agentic-node-ts-starter'
      version: ${{ needs.build.outputs.version }}
      tag_sha: ${{ github.sha }}
      build_artifact: ${{ needs.build.outputs.artifact-name }}

  npm:
    name: Prepare NPM Package
    needs: [validate, security, build]
    if: vars.ENABLE_NPM_RELEASE == 'true' && needs.build.outputs.changed == 'true'
    runs-on: ubuntu-latest
    outputs:
      built: ${{ steps.pack.outputs.built }}
      artifact_name: ${{ steps.pack.outputs.artifact_name }}
      tarball_name: ${{ steps.pack.outputs.tarball_name }}
    steps:
      - name: Checkout code
        uses: actions/checkout@v4
        with:
          fetch-depth: 0

      - name: Download build artifact
        uses: actions/download-artifact@v4
        with:
          name: ${{ needs.build.outputs.artifact-name }}

      - name: Install pnpm
        uses: pnpm/action-setup@v4
        with:
          version: 10.17.0
          run_install: false
          standalone: true

      - name: Setup Node.js
        uses: actions/setup-node@v4
        with:
          node-version: 22
          cache: pnpm

      - name: Install dependencies
        # Install all dependencies for packaging (dev and prod)
        run: pnpm install --frozen-lockfile

      - name: Create NPM package
        id: pack
        run: |
          # Create the NPM package tarball
          # Use tail -1 to get just the filename, as npm pack may output additional text
          NPM_PACKAGE=$(npm pack 2>/dev/null | tail -1)
          echo "📦 Created NPM package: $NPM_PACKAGE"

          # Generate metadata using github.sha for consistent naming with publish workflow
          ARTIFACT_NAME="npm-package-${{ needs.build.outputs.version }}-${{ github.sha }}"
          {
            echo "artifact_name=$ARTIFACT_NAME"
            echo "tarball_name=$NPM_PACKAGE"
            echo "built=true"
          } >> $GITHUB_OUTPUT

          # Create manifest of included files for verification
          npm pack --dry-run --json 2>/dev/null | jq -r '.[0].files[].path' > npm-package-manifest.txt
          echo "📋 Package contains $(wc -l < npm-package-manifest.txt) files"

      - name: Upload NPM package artifact
        uses: actions/upload-artifact@v4
        with:
          name: npm-package-${{ needs.build.outputs.version }}-${{ github.sha }}
          path: |
            *.tgz
            npm-package-manifest.txt
          retention-days: 7

      - name: Generate attestations for NPM package
        uses: actions/attest-build-provenance@v2
        with:
          subject-path: '*.tgz'

  # =============================================================================
  # GITHUB RELEASE CREATION PHASE
  # Creates GitHub release as the final step after version is committed
  # =============================================================================

  create-release:
    name: Create GitHub Release
    needs: [build, docker, npm]
<<<<<<< HEAD
    if: needs.build.outputs.changed == 'true'
=======
    # Run if build succeeded AND docker/npm either succeeded or were skipped
    if: |
      needs.build.outputs.changed == 'true' &&
      !cancelled() &&
      (needs.docker.result == 'success' || needs.docker.result == 'skipped') &&
      (needs.npm.result == 'success' || needs.npm.result == 'skipped')
>>>>>>> 9b4a94c0
    runs-on: ubuntu-latest
    outputs:
      released: ${{ steps.release.outputs.released }}
      version: ${{ needs.build.outputs.version }}
    steps:
      - name: Checkout code
        uses: actions/checkout@v4
        with:
          # Checkout the newly created tag
          ref: v${{ needs.build.outputs.version }}

      - name: Download build artifact
        uses: actions/download-artifact@v4
        with:
          name: ${{ needs.build.outputs.artifact-name }}

      - name: Install pnpm
        uses: pnpm/action-setup@v4
        with:
          version: 10.17.0
          run_install: false
          standalone: true

      - name: Setup Node.js
        uses: actions/setup-node@v4
        with:
          node-version: 22
          cache: pnpm

      - name: Install dependencies
        # Only production dependencies needed for SBOM generation
        # Skip scripts to avoid running husky (dev dependency)
        run: pnpm install --prod --frozen-lockfile --ignore-scripts

      - name: Generate SBOM
        run: pnpm sbom

      - name: Create release artifacts
        run: |
          VERSION="${{ needs.build.outputs.version }}"
          TAG_SHA="${{ needs.build.outputs.tag_sha }}"
          tar -czf dist-${VERSION}-${TAG_SHA:0:7}.tar.gz dist/
          zip -r dist-${VERSION}-${TAG_SHA:0:7}.zip dist/

      - name: Extract release notes
        run: |
          VERSION="${{ needs.build.outputs.version }}"
          awk -v version="## $VERSION" '
            $0 ~ version { flag=1; next }
            /^## [0-9]/ && flag { exit }
            flag { print }
          ' CHANGELOG.md > release-notes.md

          if [ ! -s release-notes.md ]; then
            echo "Release v$VERSION" > release-notes.md
          fi

      # =============================================================================
      # SUPPLY CHAIN SECURITY
      # Generate attestations BEFORE creating release to avoid race condition
      # This ensures the Main workflow is complete before triggering Publish workflow
      # =============================================================================

      - name: Generate attestations
        # Generate SLSA provenance attestations for supply chain security
        # Requires id-token: write permission
        uses: actions/attest-build-provenance@v2
        with:
          subject-path: |
            dist/**/*.js
            sbom.cdx.json
            dist-*-*.tar.gz
            dist-*-*.zip

      - name: Create GitHub Release
        uses: softprops/action-gh-release@v2
        with:
          tag_name: v${{ needs.build.outputs.version }}
          name: v${{ needs.build.outputs.version }}
          body_path: release-notes.md
          draft: false
          prerelease: false
          make_latest: true
          files: |
            sbom.cdx.json
            dist-${{ needs.build.outputs.version }}-*.tar.gz
            dist-${{ needs.build.outputs.version }}-*.zip
        env:
          GITHUB_TOKEN: ${{ secrets.RELEASE_TOKEN }}

      - name: Set release output
        id: release
        run: |
          echo "released=true" >> $GITHUB_OUTPUT
          echo "✅ Released version ${{ needs.build.outputs.version }}"<|MERGE_RESOLUTION|>--- conflicted
+++ resolved
@@ -273,16 +273,12 @@
   create-release:
     name: Create GitHub Release
     needs: [build, docker, npm]
-<<<<<<< HEAD
-    if: needs.build.outputs.changed == 'true'
-=======
     # Run if build succeeded AND docker/npm either succeeded or were skipped
     if: |
       needs.build.outputs.changed == 'true' &&
       !cancelled() &&
       (needs.docker.result == 'success' || needs.docker.result == 'skipped') &&
       (needs.npm.result == 'success' || needs.npm.result == 'skipped')
->>>>>>> 9b4a94c0
     runs-on: ubuntu-latest
     outputs:
       released: ${{ steps.release.outputs.released }}
